/// @file qureg_applyctrl1qubitgate.cpp
/// @brief Define the @c QubitRegister methods for the application of controlled one-qubit gates.

#include "../include/qureg.hpp"
#include "../include/highperfkernels.hpp"
#include "../include/spec_kernels.hpp"
<<<<<<< HEAD

using qhipster::ConvertSpec2to1;
=======
>>>>>>> 21564942

/////////////////////////////////////////////////////////////////////////////////////////
// General comment.
// To distinguish between program qubits (used in the algorithm) and data qubits
// (used in the representation of the quantum state), we use the term:
// - 'position' to refer to data qubits
// - 'qubit' ro refer to program qubits
/////////////////////////////////////////////////////////////////////////////////////////

/// @brief Arbitrary controlled two-qubit gate.
/// @param control_position position of the control qubit in the current permutation
/// @param target_position position of the target qubit in the current permutation
/// @param m 2x2 matrix corresponding to the quantum gate
template <class Type>
double QubitRegister<Type>::HP_Distrpair(unsigned control_position, unsigned target_position,
                                         TM2x2<Type> const&m, GateSpec2Q spec, BaseType angle)
{
  assert(LocalSize() > 1);
  auto spec1q = ConvertSpec2to1(spec);
#ifndef INTELQS_HAS_MPI
  assert(0);
#else
  MPI_Status status;
  MPI_Comm comm = qhipster::mpi::Environment::GetStateComm();
  std::size_t myrank = qhipster::mpi::Environment::GetStateRank();

  assert(target_position < num_qubits);
  assert(control_position < num_qubits);
  std::size_t M = num_qubits - qhipster::ilog2(qhipster::mpi::Environment::GetStateSize());
  std::size_t C = UL(control_position), T = UL(target_position);
  // Used when C < M <= T

  //  Steps:     1.         2.           3.              4.
  //          i    j   | i    j   |  i      j     |  i       j
  //          s1   d1  | s1   d1  |  s1     d1&s1 |  s1&d1   d1&s1
  //          s2   d2  | s2   d2  |  s2&d2  d2    |  s2&d2   d2&s2
  //          T    T   | d2   s1  |  d2&s2  s1&d1 |  T       T

  int tag1 = 1, tag2 = 2, tag3 = 3, tag4 = 4;
  std::size_t glb_start = UL(myrank) * LocalSize();

  unsigned int itask, jtask;
  if (check_bit(glb_start, T) == 0)
  {
      itask = myrank;
      jtask = itask + (1UL << (T - M));
  }
  else
  {
      jtask = myrank;
      itask = jtask - (1UL << (T - M));
  }

  // 1. allocate temp buffer
  Type *tmp_state = TmpSpace();
  std::size_t lcl_size_half = LocalSize() / 2L;
  assert(lcl_size_half <= std::numeric_limits<int>::max());


#if 0
  size_t lcl_chunk = 128;
  if (lcl_chunk > lcl_size_half)
      lcl_chunk = lcl_size_half;
  else
      assert((lcl_size_half % lcl_chunk) == 0);
#else
  size_t lcl_chunk = TmpSize();
  if (lcl_chunk > lcl_size_half) 
      lcl_chunk = lcl_size_half;
  else
      assert((lcl_size_half % lcl_chunk) == 0);
#endif

  double t, tnet = 0;
  // Which chunk do we have to Send/Recv?
  // If chunk == lcl_size_half, then all chunks are needed, and if chunk=2^C it means
  // that M=C+1 and there is a special case hardcoded.
  // If chunk >= 2^(C+1), then all chunks are needed since every chunk include
  // global indices with C-bit=0,1
  // If chunk < 2^(C+1), then chunks only include global indices with either C-bit=0
  // or C-bit=1
  if ( lcl_chunk == lcl_size_half
       || lcl_chunk >= (UL(1)<<(C+1)) )
  {
      for(size_t c = 0; c < lcl_size_half; c += lcl_chunk)
      {
        if (itask == myrank)  // this is itask
        {
            // 2. src sends s1 to dst into dT
            //    dst sends d2 to src into dT
            t = sec();
            qhipster::mpi::MPI_Sendrecv_x(&(state[c])    , lcl_chunk, jtask, tag1,
                                          &(tmp_state[0]), lcl_chunk, jtask, tag2,
                                          comm, &status);
            tnet += sec() - t;
    
            // 3. src and dst compute
            if (M - C == 1) {
              if (specialize2 && (spec1q != GateSpec1Q::None))
                Loop_SN(0L, lcl_chunk, &(state[c]), tmp_state, lcl_size_half, 0L,
                        spec1q, timer, angle);
              else
                Loop_SN(0L, lcl_chunk, &(state[c]), tmp_state, lcl_size_half, 0L,
                        m, specialize, timer);
            } else {
              if (specialize2 && (spec1q != GateSpec1Q::None))
                Loop_DN((UL(1) << C), lcl_chunk, C, &(state[c]), tmp_state, lcl_size_half, 0L,
                        spec1q, timer, angle);
              else
                Loop_DN((UL(1) << C), lcl_chunk, C, &(state[c]), tmp_state, lcl_size_half, 0L,
                        m, specialize, timer);
            }
    
            t = sec();
            qhipster::mpi::MPI_Sendrecv_x(&(tmp_state[0]), lcl_chunk, jtask, tag3,
                                          &(state[c])    , lcl_chunk, jtask, tag4,
                                          comm, &status);
            tnet += sec() - t;
        }
        else  // this is jtask
        {
            // 2. src sends s1 to dst into dT
            //    dst sends d2 to src into dT
            t = sec();
            qhipster::mpi::MPI_Sendrecv_x(&(state[lcl_size_half+c]), lcl_chunk, itask, tag2,
                                          &(tmp_state[0])          , lcl_chunk, itask, tag1,
                                          comm, &status);
            tnet += sec() - t;
    
            if (M - C == 1)
            {}    // this is intentional special case: nothing happens
            else {
              if (specialize2 && (spec1q != GateSpec1Q::None))
                Loop_DN((UL(1) << C), lcl_chunk, C, tmp_state, &(state[c]), 0L, 0L,
                        spec1q, timer, angle);
              else
                Loop_DN((UL(1) << C), lcl_chunk, C, tmp_state, &(state[c]), 0L, 0L,
                        m, specialize, timer);
            }

            t = sec();
            qhipster::mpi::MPI_Sendrecv_x(&(tmp_state[0])          , lcl_chunk, itask, tag4,
                                          &(state[lcl_size_half+c]), lcl_chunk, itask, tag3,
                                          comm, &status);
            tnet += sec() - t;
        }
      }
  }
  else
  {
      assert( lcl_chunk <= (UL(1)<<C) );
      assert( (UL(1)<<C) % lcl_chunk==0 );
      for(size_t gc = (UL(1)<<C); gc < lcl_size_half; gc += (UL(1)<<C+1))
      for(size_t c = gc+0; c < gc+(UL(1)<<C); c += lcl_chunk)
      {
        if (itask == myrank)  // this is itask
        {
            // 2. src sends s1 to dst into dT
            //    dst sends d2 to src into dT
            t = sec();
            qhipster::mpi::MPI_Sendrecv_x(&(state[c])    , lcl_chunk, jtask, tag1,
                                          &(tmp_state[0]), lcl_chunk, jtask, tag2,
                                          comm, &status);
            tnet += sec() - t;
    
            // 3. src and dst compute
            if (specialize2 && (spec1q != GateSpec1Q::None))
              Loop_SN(0L, lcl_chunk, &(state[c]), tmp_state, lcl_size_half, 0L,
                      spec1q, timer, angle);
            else
              Loop_SN(0L, lcl_chunk, &(state[c]), tmp_state, lcl_size_half, 0L,
                      m, specialize, timer);

            t = sec();
            qhipster::mpi::MPI_Sendrecv_x(&(tmp_state[0]), lcl_chunk, jtask, tag3,
                                          &(state[c])    , lcl_chunk, jtask, tag4,
                                          comm, &status);
            tnet += sec() - t;
        }
        else  // this is jtask
        {
            // 2. src sends s1 to dst into dT
            //    dst sends d2 to src into dT
            t = sec();
            qhipster::mpi::MPI_Sendrecv_x(&(state[lcl_size_half+c]), lcl_chunk, itask, tag2,
                                          &(tmp_state[0])          , lcl_chunk, itask, tag1,
                                          comm, &status);
            tnet += sec() - t;
          if (specialize2 && (spec1q != GateSpec1Q::None))
              Loop_SN(0L, lcl_chunk, tmp_state, &(state[c]), 0L, 0L,
                      spec1q, timer, angle);
          else
              Loop_SN(0L, lcl_chunk, tmp_state, &(state[c]), 0L, 0L,
                      m, specialize, timer);

            t = sec();
            qhipster::mpi::MPI_Sendrecv_x(&(tmp_state[0])          , lcl_chunk, itask, tag4,
                                          &(state[lcl_size_half+c]), lcl_chunk, itask, tag3,
                                          comm, &status);
            tnet += sec() - t;
        }
      }
  }

  double netsize = 2.0 * sizeof(Type) * 2.0 * D(lcl_size_half), netbw = netsize / tnet;
  if (timer) timer->record_cm(tnet, netbw);
#endif

  return 0.0;
}




/////////////////////////////////////////////////////////////////////////////////////////
/// @brief Helper for the application of controlled one-qubit gates.
// Apply gate to the state vector in the range sind-eind
template <class Type>
bool QubitRegister<Type>::ApplyControlled1QubitGate_helper(unsigned control_qubit, unsigned target_qubit,
                                                          TM2x2<Type> const&m,
<<<<<<< HEAD
                                                          std::size_t sind, std::size_t eind,
=======
							                                            std::size_t sind, std::size_t eind, 
>>>>>>> 21564942
                                                          GateSpec2Q spec, BaseType angle)
{
  assert(control_qubit != target_qubit);
  assert(control_qubit < num_qubits);
  assert(target_qubit < num_qubits);
  unsigned control_position = (*qubit_permutation)[control_qubit];
  assert(control_position < num_qubits);
  unsigned target_position = (*qubit_permutation)[target_qubit];
  assert(target_position < num_qubits);

  std::size_t C = control_position, T = target_position;

  unsigned myrank=0, nprocs=1, log2_nprocs=0;
#ifdef INTELQS_HAS_MPI
  myrank = qhipster::mpi::Environment::GetStateRank();
  nprocs = qhipster::mpi::Environment::GetStateSize();
  log2_nprocs = qhipster::ilog2(nprocs);
#endif
  unsigned M = num_qubits - log2_nprocs;
  bool HasDoneWork = false;

  std::size_t src_glb_start = UL(myrank) * LocalSize();
  // check for special case of diagonal
  bool diagonal = (m[0][1].real() == 0. && m[0][1].imag() == 0. &&
                   m[1][0].real() == 0. && m[1][0].imag() == 0.);
  
  std::string gate_name = "CSQG("+qhipster::toString(C)+","+qhipster::toString(T)+")::"+m.name;

  if (timer) timer->Start(gate_name, C, T);

  #if 0
  // Currently not used because it messes up fusion optimization, 
  // not yet supported for diagonal gates
  if (m[0][1].real() == 0. && m[0][1].imag() == 0. &&
      m[1][0].real() == 0. && m[1][0].imag() == 0.)
  {
      Type one = Type(1., 0.);
      qhipster::TinyMatrix<Type, 4, 4, 32> md;
      md(0, 0) = Type(1., 0.);
      md(1, 1) = Type(1., 0.);
      md(2, 2) = m[0][0];
      md(3, 3) = m[1][1];

      ApplyDiag(control_position, target_position, md); //FIXME: qubits or positions?
      assert(eind - sind == LocalSize());
      assert(fusion == false);

      return true;
  }
  else 
  #endif
  {
      std::size_t cpstrideexp = C - M;

      if(C < M  && T < M)
      {
        if(C > T)
        {
            // special case when we are blocking in LLC
            // case when C stride is bigger than LLC block size
            // in this case, we only update state if we are
            // within part of the vector that has Cth bit set to 
            // one, since this is control gate
            // Otherwise, we skip computation all together
            if((C >= log2llc) && (LocalSize() > (eind - sind)))
            {
                if(check_bit(sind, C) == 1)
                {
                    auto spec1q = ConvertSpec2to1(spec);
                    if (specialize2 && spec1q != GateSpec1Q::None)
                        Loop_DN(sind, eind, T, state, state,
                                0, 1UL<<T, spec1q, timer, angle);
                    else
                        Loop_DN(sind, eind, T, state, state,
                                0, 1UL<<T, m, specialize, timer);
                  HasDoneWork = true;
                }
            }
            else
            {
                if (specialize2 && (spec != GateSpec2Q::None))
                {
                    Loop_TN(state, 
<<<<<<< HEAD
                            sind,  eind,        1UL<<C+1UL,
                            1UL<<C, 1UL<<C+1UL, 1UL<<T+1UL,
                            0L,     1UL<<T,     1UL<<T, spec, timer, angle);
=======
                          sind,  eind,        1UL<<C+1UL,
                      1UL<<C, 1UL<<C+1UL, 1UL<<T+1UL,
                      0L,     1UL<<T,     1UL<<T, spec, timer, angle);
>>>>>>> 21564942
                }
                else
                {
                    Loop_TN(state, 
<<<<<<< HEAD
                            sind,  eind,        1UL<<C+1UL,
                            1UL<<C, 1UL<<C+1UL, 1UL<<T+1UL,
                            0L,     1UL<<T,     1UL<<T , m, specialize, timer);
=======
                      sind,  eind,        1UL<<C+1UL,
                      1UL<<C, 1UL<<C+1UL, 1UL<<T+1UL,
                      0L,     1UL<<T,     1UL<<T    , m, specialize, timer);
>>>>>>> 21564942
                }
                HasDoneWork = true;
            }
        }
        else
        {
            if (specialize2 && (spec != GateSpec2Q::None))
            {
              Loop_TN(state, 
                sind,     eind,       1UL<<T+1UL,
                0L,       1UL<<T,     1UL<<C+1UL,
                1UL<<C,   1UL<<C+1UL, 1UL<<T, spec, timer, angle
              );
            }
            else
            {
              Loop_TN(state, 
                sind,     eind,       1UL<<T+1UL,
                0L,       1UL<<T,     1UL<<C+1UL,
                1UL<<C,   1UL<<C+1UL, 1UL<<T    , m, specialize, timer);
            }
            HasDoneWork = true;
        }
      }
      else if (C >= M && T < M)
      {
          assert(C > T);
          // same condition as: check_bit(myrank, cpstrideexp) == true
          if(((myrank >> cpstrideexp) % 2) != 0)
          {
              Loop_DN(sind, eind, T, state, state, 0L, (1UL << T), m, specialize, timer);
              HasDoneWork = true;
          }
      }
      else if (C >= M && T >= M)
      {
          if(((myrank >> cpstrideexp) % 2) != 0)
          {
            if (specialize && diagonal)
            {
                if (check_bit(src_glb_start, T) == 0 )
                    ScaleState(sind, eind, state, m[0][0], timer);
                else
                    ScaleState(sind, eind, state, m[1][1], timer);
            }
            else
            {
                HP_Distrpair(T, m, ConvertSpec2to1(spec), angle);
                // printf("HPD 1\n");
            }
            HasDoneWork = true;
          } else {
              TODO(Way to fix problem with X and Y specializaion)
              // qhipster::mpi::Environment::RemapStateRank(myrank);
          }
      }
      else if (C < M && T >= M)
      {
          if (specialize && diagonal)
          {
              TM2x2<Type> md;
              md[0][0] = {1.0, 0};
              md[0][1] = md[1][0] = {0., 0.};
              md[1][1] = (check_bit(src_glb_start, T) == 0) ? m[0][0] : m[1][1];
              TODO(Insert Loop_SN specialization for this case)
              Loop_DN(sind, eind, C, state, state, 0, 1UL<<C, md, specialize, timer);
          }
          else
          {
              HP_Distrpair(C, T, m, spec, angle);
              // printf("HPD 2\n");
          }
          HasDoneWork = true;
      }
      else
          assert(0);
    
  }
  if(timer) timer->Stop();

  return HasDoneWork;
}


/////////////////////////////////////////////////////////////////////////////////////////
/// @brief Arbitrary two-qubit gate.
/// @param control index of the control qubit
/// @param qubit index of the target qubit
/// @param m 2x2 matrix corresponding to the single-qubit gate (implemented if control qubit is in |1\>)
template <class Type>
void QubitRegister<Type>::ApplyControlled1QubitGate(unsigned control_qubit, unsigned target_qubit,
                                                    TM2x2<Type> const&m, GateSpec2Q spec, BaseType angle)
{
  assert(target_qubit < num_qubits);
  // Update counter of the statistics.
  if (gate_counter != nullptr)
  {
      // IQS count the gates acting on specific program qubits.
      gate_counter->TwoQubitIncrement(control_qubit, target_qubit);
  }

  if (fusion == true)
  {
      unsigned target_position =(*qubit_permutation)[target_qubit];
      assert(target_position < num_qubits);
      if (target_position < log2llc)
      {
          std::string name = "cqg";
          fwindow.push_back(std::make_tuple(name, m, control_qubit, target_qubit)); // FIXME: notice the use of qubits vs positions
          return;
      }
      else
      {
          ApplyFusedGates();
          goto L;
      }
  }
  L:
  ApplyControlled1QubitGate_helper(control_qubit, target_qubit, m, 0UL, LocalSize(), spec, angle);
}



/////////////////////////////////////////////////////////////////////////////////////////
/// @brief Controlled rotation around the X axis by an angle theta.
/// @param control index of the control qubit
/// @param qubit index of the target qubit
/// @param theta rotation angle
///
/// Explicitely, when control qubit is in |1\>, the gate corresponds to:\n
///     exp( -i X theta/2 )\n
/// This convention is based on the fact that the generators
/// of rotations for spin-1/2 spins are {X/2, Y/2, Z/2}.
template <class Type>
void QubitRegister<Type>::ApplyCRotationX(unsigned const control, unsigned const qubit, BaseType theta)
{
  qhipster::TinyMatrix<Type, 2, 2, 32> rx;
  rx(0, 1) = rx(1, 0) = Type(0, -std::sin(theta / 2.));
  rx(0, 0) = rx(1, 1) = Type(std::cos(theta / 2.), 0);
  ApplyControlled1QubitGate(control, qubit, rx, GateSpec2Q::CRotationX, theta);
}


/////////////////////////////////////////////////////////////////////////////////////////
/// @brief Controlled rotation around the Y axis by an angle theta.
/// @param control index of the control qubit
/// @param qubit index of the target qubit
/// @param theta rotation angle
///
/// Explicitely, when control qubit is in |1\>, the gate corresponds to:\n
///     exp( -i Y theta/2 )\n
/// This convention is based on the fact that the generators
/// of rotations for spin-1/2 spins are {X/2, Y/2, Z/2}.
template <class Type>
void QubitRegister<Type>::ApplyCRotationY(unsigned const control, unsigned const qubit, BaseType theta)
{
  qhipster::TinyMatrix<Type, 2, 2, 32> ry;
  ry(0, 1) = Type(-std::sin(theta / 2.), 0.);
  ry(1, 0) = Type( std::sin(theta / 2.), 0.);
  ry(0, 0) = ry(1, 1) = Type(std::cos(theta / 2.), 0);
  ApplyControlled1QubitGate(control, qubit, ry, GateSpec2Q::CRotationY, theta);
}


/////////////////////////////////////////////////////////////////////////////////////////
/// @brief Controlled rotation around the Z axis by an angle theta.
/// @param control index of the control qubit
/// @param qubit index of the target qubit
/// @param theta rotation angle
///
/// Explicitely, when control qubit is in |1\>, the gate corresponds to:\n
///     exp( -i Z theta/2 )\n
/// This convention is based on the fact that the generators
/// of rotations for spin-1/2 spins are {X/2, Y/2, Z/2}.
template <class Type>
void QubitRegister<Type>::ApplyCRotationZ(unsigned const control, unsigned const qubit, BaseType theta)
{
  qhipster::TinyMatrix<Type, 2, 2, 32> rz;
  rz(0, 0) = Type(std::cos(theta / 2.), -std::sin(theta / 2.));
  rz(1, 1) = Type(std::cos(theta / 2.), std::sin(theta / 2.));
  rz(0, 1) = rz(1, 0) = Type(0., 0.);
  ApplyControlled1QubitGate(control, qubit, rz, GateSpec2Q::CRotationZ, theta);
}


/////////////////////////////////////////////////////////////////////////////////////////
/// @brief Cotrolled X Pauli operator.
/// @param control index of the control qubit
/// @param qubit index of the target qubit
///
/// Explicitely, when control qubit is in |1\>, the gate corresponds to:\n
///     i * exp( -i X pi/2 ) = X 
template <class Type>
void QubitRegister<Type>::ApplyCPauliX(unsigned const control, unsigned const qubit)
{
  TM2x2<Type> px;
  px(0, 0) = Type(0., 0.);
  px(0, 1) = Type(1., 0.);
  px(1, 0) = Type(1., 0.);
  px(1, 1) = Type(0., 0.);
  ApplyControlled1QubitGate(control, qubit, px, GateSpec2Q::CPauliX);
}


/////////////////////////////////////////////////////////////////////////////////////////
/// @brief Cotrolled Y Pauli operator.
/// @param control index of the control qubit
/// @param qubit index of the target qubit
///
/// Explicitely, when control qubit is in |1\>, the gate corresponds to:\n
///     i * exp( -i Y pi/2 ) = Y 
template <class Type>
void QubitRegister<Type>::ApplyCPauliY(unsigned const control, unsigned const qubit)
{
  TM2x2<Type> py;
  py(0, 0) = Type(0., 0.);
  py(0, 1) = Type(0., -1.);
  py(1, 0) = Type(0., 1.);
  py(1, 1) = Type(0., 0.);
  ApplyControlled1QubitGate(control, qubit, py, GateSpec2Q::CPauliY);
}


/////////////////////////////////////////////////////////////////////////////////////////
/// @brief Cotrolled X Pauli operator.
/// @param control index of the control qubit
/// @param qubit index of the target qubit
///
/// Explicitely, when control qubit is in |1\>, the gate corresponds to:\n
///     i * exp( -i Z pi/2 ) = Z 
template <class Type>
void QubitRegister<Type>::ApplyCPauliZ(unsigned const control, unsigned const qubit)
{
  TM2x2<Type> pz;
  pz(0, 0) = Type(1., 0.);
  pz(0, 1) = Type(0., 0.);
  pz(1, 0) = Type(0., 0.);
  pz(1, 1) = Type(-1., 0.);
  ApplyControlled1QubitGate(control, qubit, pz, GateSpec2Q::CPauliZ);
}


/////////////////////////////////////////////////////////////////////////////////////////
/// @brief Cotrolled square root of the Z Pauli operator.
/// @param control index of the control qubit
/// @param qubit index of the target qubit
///
/// Explicitely, when control qubit is in |1\>, the gate corresponds to:\n
///     sqrt(Z) 
template <class Type>
void QubitRegister<Type>::ApplyCPauliSqrtZ(unsigned const control, unsigned const qubit)
{
  TM2x2<Type> pz;
  pz(0, 0) = Type(1., 0.);
  pz(0, 1) = Type(0., 0.);
  pz(1, 0) = Type(0., 0.);
  pz(1, 1) = Type(0., 1.);
  ApplyControlled1QubitGate(control, qubit, pz);
}


/////////////////////////////////////////////////////////////////////////////////////////
/// @brief Cotrolled hadamard gate.
/// @param control index of the control qubit
/// @param qubit index of the target qubit
///
/// Explicitely, when control qubit is in |1\>, the gate corresponds to the 2x2 matrix:\n
///     | 1/sqrt(2)   1/sqrt(2) |\n
///     | 1/sqrt(2)  -1/sqrt(2) |
template <class Type>
void QubitRegister<Type>::ApplyCHadamard(unsigned const control, unsigned const qubit)
{
  TM2x2<Type> h;
  BaseType f = 1. / std::sqrt(2.);
  h(0, 0) = h(0, 1) = h(1, 0) = Type(f, 0.);
  h(1, 1) = Type(-f, 0.);
  ApplyControlled1QubitGate(control, qubit, h, GateSpec2Q::CHadamard);
}

//Controlled Phase Rotation///
//  1 0 0 0
//  0 1 0 0
//  0 0 1 0
//  0 0 0 exp(i Theta)

template <class Type>
void QubitRegister<Type>::ApplyCPhaseRotation(unsigned const control, unsigned const qubit, BaseType theta)
{
  qhipster::TinyMatrix<Type, 2, 2, 32> phase_gate;
  phase_gate(0, 1) = phase_gate(1, 0) = Type(0, 0);
  phase_gate(0, 0) = Type(1,0);
  phase_gate(1, 1) = Type(std::cos(theta), std::sin(theta));
  ApplyControlled1QubitGate(control, qubit, phase_gate, GateSpec2Q::CPhase, theta);
}

/////////////////////////////////////////////////////////////////////////////////////////

template class QubitRegister<ComplexSP>;
template class QubitRegister<ComplexDP>;<|MERGE_RESOLUTION|>--- conflicted
+++ resolved
@@ -4,11 +4,9 @@
 #include "../include/qureg.hpp"
 #include "../include/highperfkernels.hpp"
 #include "../include/spec_kernels.hpp"
-<<<<<<< HEAD
 
 using qhipster::ConvertSpec2to1;
-=======
->>>>>>> 21564942
+
 
 /////////////////////////////////////////////////////////////////////////////////////////
 // General comment.
@@ -229,11 +227,7 @@
 template <class Type>
 bool QubitRegister<Type>::ApplyControlled1QubitGate_helper(unsigned control_qubit, unsigned target_qubit,
                                                           TM2x2<Type> const&m,
-<<<<<<< HEAD
                                                           std::size_t sind, std::size_t eind,
-=======
-							                                            std::size_t sind, std::size_t eind, 
->>>>>>> 21564942
                                                           GateSpec2Q spec, BaseType angle)
 {
   assert(control_qubit != target_qubit);
@@ -317,28 +311,16 @@
                 if (specialize2 && (spec != GateSpec2Q::None))
                 {
                     Loop_TN(state, 
-<<<<<<< HEAD
                             sind,  eind,        1UL<<C+1UL,
                             1UL<<C, 1UL<<C+1UL, 1UL<<T+1UL,
                             0L,     1UL<<T,     1UL<<T, spec, timer, angle);
-=======
-                          sind,  eind,        1UL<<C+1UL,
-                      1UL<<C, 1UL<<C+1UL, 1UL<<T+1UL,
-                      0L,     1UL<<T,     1UL<<T, spec, timer, angle);
->>>>>>> 21564942
                 }
                 else
                 {
-                    Loop_TN(state, 
-<<<<<<< HEAD
+                    Loop_TN(state,
                             sind,  eind,        1UL<<C+1UL,
                             1UL<<C, 1UL<<C+1UL, 1UL<<T+1UL,
                             0L,     1UL<<T,     1UL<<T , m, specialize, timer);
-=======
-                      sind,  eind,        1UL<<C+1UL,
-                      1UL<<C, 1UL<<C+1UL, 1UL<<T+1UL,
-                      0L,     1UL<<T,     1UL<<T    , m, specialize, timer);
->>>>>>> 21564942
                 }
                 HasDoneWork = true;
             }
