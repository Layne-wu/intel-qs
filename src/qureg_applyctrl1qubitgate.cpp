<<<<<<< HEAD
#include "../include/qureg.hpp"
#include "../include/highperfkernels.hpp"
#include "../include/spec_kernels.hpp"

/// \addtogroup qureg
/// @{

=======
>>>>>>> 4f506539
/// @file qureg_applyctrl1qubitgate.cpp
/// @brief Define the @c QubitRegister methods for the application of controlled one-qubit gates.

#include "../include/qureg.hpp"
#include "../include/highperfkernels.hpp"

/////////////////////////////////////////////////////////////////////////////////////////
// General comment.
// To distinguish between program qubits (used in the algorithm) and data qubits
// (used in the representation of the quantum state), we use the term:
// - 'position' to refer to data qubits
// - 'qubit' ro refer to program qubits
/////////////////////////////////////////////////////////////////////////////////////////

/// @brief Arbitrary controlled two-qubit gate.
/// @param control_position position of the control qubit in the current permutation
/// @param target_position position of the target qubit in the current permutation
/// @param m 2x2 matrix corresponding to the quantum gate
template <class Type>
double QubitRegister<Type>::HP_Distrpair(unsigned control_position, unsigned target_position,
                                         TM2x2<Type> const&m)
{
  assert(LocalSize() > 1);
#ifndef INTELQS_HAS_MPI
  assert(0);
#else
  MPI_Status status;
  MPI_Comm comm = qhipster::mpi::Environment::GetStateComm();
  std::size_t myrank = qhipster::mpi::Environment::GetStateRank();

  assert(target_position < num_qubits);
  assert(control_position < num_qubits);
  std::size_t M = num_qubits - qhipster::ilog2(qhipster::mpi::Environment::GetStateSize());
  std::size_t C = UL(control_position), T = UL(target_position);
  // Used when C < M <= T

  //  Steps:     1.         2.           3.              4.
  //          i    j   | i    j   |  i      j     |  i       j
  //          s1   d1  | s1   d1  |  s1     d1&s1 |  s1&d1   d1&s1
  //          s2   d2  | s2   d2  |  s2&d2  d2    |  s2&d2   d2&s2
  //          T    T   | d2   s1  |  d2&s2  s1&d1 |  T       T

  int tag1 = 1, tag2 = 2, tag3 = 3, tag4 = 4;
  std::size_t glb_start = UL(myrank) * LocalSize();

  unsigned int itask, jtask;
  if (check_bit(glb_start, T) == 0)
  {
      itask = myrank;
      jtask = itask + (1UL << (T - M));
  }
  else
  {
      jtask = myrank;
      itask = jtask - (1UL << (T - M));
  }

  // 1. allocate temp buffer
  Type *tmp_state = TmpSpace();
  std::size_t lcl_size_half = LocalSize() / 2L;
  assert(lcl_size_half <= std::numeric_limits<int>::max());


#if 0
  size_t lcl_chunk = 128;
  if (lcl_chunk > lcl_size_half)
      lcl_chunk = lcl_size_half;
  else
      assert((lcl_size_half % lcl_chunk) == 0);
#else
  size_t lcl_chunk = TmpSize();
  if (lcl_chunk > lcl_size_half) 
      lcl_chunk = lcl_size_half;
  else
      assert((lcl_size_half % lcl_chunk) == 0);
#endif

  double t, tnet = 0;
  // Which chunk do we have to Send/Recv?
  // If chunk == lcl_size_half, then all chunks are needed, and if chunk=2^C it means
  // that M=C+1 and there is a special case hardcoded.
  // If chunk >= 2^(C+1), then all chunks are needed since every chunk include
  // global indices with C-bit=0,1
  // If chunk < 2^(C+1), then chunks only include global indices with either C-bit=0
  // or C-bit=1
  if ( lcl_chunk == lcl_size_half
       || lcl_chunk >= (UL(1)<<(C+1)) )
  {
      for(size_t c = 0; c < lcl_size_half; c += lcl_chunk)
      {
        if (itask == myrank)  // this is itask
        {
            // 2. src sends s1 to dst into dT
            //    dst sends d2 to src into dT
            t = sec();
            qhipster::mpi::MPI_Sendrecv_x(&(state[c])    , lcl_chunk, jtask, tag1,
                                          &(tmp_state[0]), lcl_chunk, jtask, tag2,
                                          comm, &status);
            tnet += sec() - t;
    
            // 3. src and dst compute
            if (M - C == 1) {
                Loop_SN(0L, lcl_chunk, &(state[c]), tmp_state, lcl_size_half, 0L,
                        m, specialize, timer);
            } else {
                Loop_DN((UL(1) << C), lcl_chunk, C, &(state[c]), tmp_state, lcl_size_half, 0L,
                        m, specialize, timer);
            }
    
            t = sec();
            qhipster::mpi::MPI_Sendrecv_x(&(tmp_state[0]), lcl_chunk, jtask, tag3,
                                          &(state[c])    , lcl_chunk, jtask, tag4,
                                          comm, &status);
            tnet += sec() - t;
        }
        else  // this is jtask
        {
            // 2. src sends s1 to dst into dT
            //    dst sends d2 to src into dT
            t = sec();
            qhipster::mpi::MPI_Sendrecv_x(&(state[lcl_size_half+c]), lcl_chunk, itask, tag2,
                                          &(tmp_state[0])          , lcl_chunk, itask, tag1,
                                          comm, &status);
            tnet += sec() - t;
    
            if (M - C == 1)
            {}    // this is intentional special case: nothing happens
            else
                Loop_DN((UL(1) << C), lcl_chunk, C, tmp_state, &(state[c]), 0L, 0L,
                        m, specialize, timer);

            t = sec();
            qhipster::mpi::MPI_Sendrecv_x(&(tmp_state[0])          , lcl_chunk, itask, tag4,
                                          &(state[lcl_size_half+c]), lcl_chunk, itask, tag3,
                                          comm, &status);
            tnet += sec() - t;
        }
      }
  }
  else
  {
      assert( lcl_chunk <= (UL(1)<<C) );
      assert( (UL(1)<<C) % lcl_chunk==0 );
      for(size_t gc = (UL(1)<<C); gc < lcl_size_half; gc += (UL(1)<<C+1))
      for(size_t c = gc+0; c < gc+(UL(1)<<C); c += lcl_chunk)
      {
        if (itask == myrank)  // this is itask
        {
            // 2. src sends s1 to dst into dT
            //    dst sends d2 to src into dT
            t = sec();
            qhipster::mpi::MPI_Sendrecv_x(&(state[c])    , lcl_chunk, jtask, tag1,
                                          &(tmp_state[0]), lcl_chunk, jtask, tag2,
                                          comm, &status);
            tnet += sec() - t;
    
            // 3. src and dst compute
            Loop_SN(0L, lcl_chunk, &(state[c]), tmp_state, lcl_size_half, 0L,
                    m, specialize, timer);

            t = sec();
            qhipster::mpi::MPI_Sendrecv_x(&(tmp_state[0]), lcl_chunk, jtask, tag3,
                                          &(state[c])    , lcl_chunk, jtask, tag4,
                                          comm, &status);
            tnet += sec() - t;
        }
        else  // this is jtask
        {
            // 2. src sends s1 to dst into dT
            //    dst sends d2 to src into dT
            t = sec();
            qhipster::mpi::MPI_Sendrecv_x(&(state[lcl_size_half+c]), lcl_chunk, itask, tag2,
                                          &(tmp_state[0])          , lcl_chunk, itask, tag1,
                                          comm, &status);
            tnet += sec() - t;
    
            Loop_SN(0L, lcl_chunk, tmp_state, &(state[c]), 0L, 0L,
                    m, specialize, timer);

            t = sec();
            qhipster::mpi::MPI_Sendrecv_x(&(tmp_state[0])          , lcl_chunk, itask, tag4,
                                          &(state[lcl_size_half+c]), lcl_chunk, itask, tag3,
                                          comm, &status);
            tnet += sec() - t;
        }
      }
  }

  double netsize = 2.0 * sizeof(Type) * 2.0 * D(lcl_size_half), netbw = netsize / tnet;
  if (timer) timer->record_cm(tnet, netbw);
#endif

  return 0.0;
}




/////////////////////////////////////////////////////////////////////////////////////////
/// @brief Helper for the application of controlled one-qubit gates.
// Apply gate to the state vector in the range sind-eind
template <class Type>
bool QubitRegister<Type>::ApplyControlled1QubitGate_helper(unsigned control_qubit, unsigned target_qubit,
                                                          TM2x2<Type> const&m,
							                                            std::size_t sind, std::size_t eind, 
                                                          GateSpec2Q spec, BaseType angle)
{
  assert(control_qubit != target_qubit);
  assert(control_qubit < num_qubits);
  assert(target_qubit < num_qubits);
  unsigned control_position = (*qubit_permutation)[control_qubit];
  assert(control_position < num_qubits);
  unsigned target_position = (*qubit_permutation)[target_qubit];
  assert(target_position < num_qubits);

  std::size_t C = control_position, T = target_position;

  unsigned myrank=0, nprocs=1, log2_nprocs=0;
#ifdef INTELQS_HAS_MPI
  myrank = qhipster::mpi::Environment::GetStateRank();
  nprocs = qhipster::mpi::Environment::GetStateSize();
  log2_nprocs = qhipster::ilog2(nprocs);
#endif
  unsigned M = num_qubits - log2_nprocs;
  bool HasDoneWork = false;

  std::size_t src_glb_start = UL(myrank) * LocalSize();
  // check for special case of diagonal
  bool diagonal = (m[0][1].real() == 0. && m[0][1].imag() == 0. &&
                   m[1][0].real() == 0. && m[1][0].imag() == 0.);
  
  std::string gate_name = "CSQG("+qhipster::toString(C)+","+qhipster::toString(T)+")::"+m.name;

  if (timer) timer->Start(gate_name, C, T);

  #if 0
  // Currently not used because it messes up fusion optimization, 
  // not yet supported for diagonal gates
  if (m[0][1].real() == 0. && m[0][1].imag() == 0. &&
      m[1][0].real() == 0. && m[1][0].imag() == 0.)
  {
      Type one = Type(1., 0.);
      qhipster::TinyMatrix<Type, 4, 4, 32> md;
      md(0, 0) = Type(1., 0.);
      md(1, 1) = Type(1., 0.);
      md(2, 2) = m[0][0];
      md(3, 3) = m[1][1];

      ApplyDiag(control_position, target_position, md); //FIXME: qubits or positions?
      assert(eind - sind == LocalSize());
      assert(fusion == false);

      return true;
  }
  else 
  #endif
  {
      std::size_t cpstrideexp = C - M;

      if(C < M  && T < M)
      {
        if(C > T)
        {
            // special case when we are blocking in LLC
            // case when C stride is bigger than LLC block size
            // in this case, we only update state if we are
            // within part of the vector that has Cth bit set to 
            // one, since this is control gate
            // Otherwise, we skip computation all together
            if((C >= log2llc) && (LocalSize() > (eind - sind)))
            {
                if(check_bit(sind, C) == 1)
                {
                    Loop_DN(sind, eind, T, state, state,
                            0, 1UL<<T, m, specialize, timer);
                    HasDoneWork = true;
                }
            }
            else
            {
                if (specialize2 && (spec != GateSpec2Q::None))
                {
                    Loop_TN(state, 
                          sind,  eind,        1UL<<C+1UL,
                      1UL<<C, 1UL<<C+1UL, 1UL<<T+1UL,
                      0L,     1UL<<T,     1UL<<T, spec, timer);
                }
                else
                {
                    Loop_TN(state, 
                      sind,  eind,        1UL<<C+1UL,
                      1UL<<C, 1UL<<C+1UL, 1UL<<T+1UL,
                      0L,     1UL<<T,     1UL<<T    , m, specialize, timer);
                }
                HasDoneWork = true;
            }
        }
        else
        {
            if (specialize2 && (spec != GateSpec2Q::None))
            {
              Loop_TN(state, 
                sind,     eind,       1UL<<T+1UL,
                0L,       1UL<<T,     1UL<<C+1UL,
                1UL<<C,   1UL<<C+1UL, 1UL<<T, spec, timer, angle
              );
            }
            else
            {
              Loop_TN(state, 
                sind,     eind,       1UL<<T+1UL,
                0L,       1UL<<T,     1UL<<C+1UL,
                1UL<<C,   1UL<<C+1UL, 1UL<<T    , m, specialize, timer);
            }
            HasDoneWork = true;
        }
      }
      else if (C >= M && T < M)
      {
          assert(C > T);
          // same condition as: check_bit(myrank, cpstrideexp) == true
          if(((myrank >> cpstrideexp) % 2) != 0)
          {
              Loop_DN(sind, eind, T, state, state, 0L, (1UL << T), m, specialize, timer);
              HasDoneWork = true;
          }
      }
      else if (C >= M && T >= M)
      {
          if(((myrank >> cpstrideexp) % 2) != 0)
          {
            if (specialize && diagonal)
            {
                if (check_bit(src_glb_start, T) == 0 )
                    ScaleState(sind, eind, state, m[0][0], timer);
                else
                    ScaleState(sind, eind, state, m[1][1], timer);
            }
            else
            {
                HP_Distrpair(T, m);
                // printf("HPD 1\n");
            }
            HasDoneWork = true;
          } else {
              TODO(Way to fix problem with X and Y specializaion)
              // qhipster::mpi::Environment::RemapStateRank(myrank);
          }
      }
      else if (C < M && T >= M)
      {
          if (specialize && diagonal)
          {
              TM2x2<Type> md;
              md[0][0] = {1.0, 0};
              md[0][1] = md[1][0] = {0., 0.};
              md[1][1] = (check_bit(src_glb_start, T) == 0) ? m[0][0] : m[1][1];
              TODO(Insert Loop_SN specialization for this case)
              Loop_DN(sind, eind, C, state, state, 0, 1UL<<C, md, specialize, timer); 
          }
          else
          {
              HP_Distrpair(C, T, m);
              // printf("HPD 2\n");
          }
          HasDoneWork = true;
      }
      else
          assert(0);
    
  }
  if(timer) timer->Stop();

  return HasDoneWork;
}


/////////////////////////////////////////////////////////////////////////////////////////
/// @brief Arbitrary two-qubit gate.
/// @param control index of the control qubit
/// @param qubit index of the target qubit
/// @param m 2x2 matrix corresponding to the single-qubit gate (implemented if control qubit is in |1\>)
template <class Type>
<<<<<<< HEAD
void QubitRegister<Type>::ApplyControlled1QubitGate(unsigned control, unsigned qubit,
                                                    TM2x2<Type> const&m, GateSpec2Q spec, BaseType angle)
=======
void QubitRegister<Type>::ApplyControlled1QubitGate(unsigned control_qubit, unsigned target_qubit,
                                                    TM2x2<Type> const&m)
>>>>>>> 4f506539
{
  assert(target_qubit < num_qubits);
  // Update counter of the statistics.
  if (gate_counter != nullptr)
  {
      // IQS count the gates acting on specific program qubits.
      gate_counter->TwoQubitIncrement(control_qubit, target_qubit);
  }

  if (fusion == true)
  {
      unsigned target_position =(*qubit_permutation)[target_qubit];
      assert(target_position < num_qubits);
      if (target_position < log2llc)
      {
          std::string name = "cqg";
          fwindow.push_back(std::make_tuple(name, m, control_qubit, target_qubit)); // FIXME: notice the use of qubits vs positions
          return;
      }
      else
      {
          ApplyFusedGates();
          goto L;
      }
  }
  L:
<<<<<<< HEAD
  ApplyControlled1QubitGate_helper(control, qubit, m, 0UL, LocalSize(), spec, angle);
=======
  ApplyControlled1QubitGate_helper(control_qubit, target_qubit, m, 0UL, LocalSize());
>>>>>>> 4f506539
}



/////////////////////////////////////////////////////////////////////////////////////////
/// @brief Controlled rotation around the X axis by an angle theta.
/// @param control index of the control qubit
/// @param qubit index of the target qubit
/// @param theta rotation angle
///
/// Explicitely, when control qubit is in |1\>, the gate corresponds to:\n
///     exp( -i X theta/2 )\n
/// This convention is based on the fact that the generators
/// of rotations for spin-1/2 spins are {X/2, Y/2, Z/2}.
template <class Type>
void QubitRegister<Type>::ApplyCRotationX(unsigned const control, unsigned const qubit, BaseType theta)
{
  qhipster::TinyMatrix<Type, 2, 2, 32> rx;
  rx(0, 1) = rx(1, 0) = Type(0, -std::sin(theta / 2.));
  rx(0, 0) = rx(1, 1) = Type(std::cos(theta / 2.), 0);
  ApplyControlled1QubitGate(control, qubit, rx, GateSpec2Q::CRotationX, theta);
}


/////////////////////////////////////////////////////////////////////////////////////////
/// @brief Controlled rotation around the Y axis by an angle theta.
/// @param control index of the control qubit
/// @param qubit index of the target qubit
/// @param theta rotation angle
///
/// Explicitely, when control qubit is in |1\>, the gate corresponds to:\n
///     exp( -i Y theta/2 )\n
/// This convention is based on the fact that the generators
/// of rotations for spin-1/2 spins are {X/2, Y/2, Z/2}.
template <class Type>
void QubitRegister<Type>::ApplyCRotationY(unsigned const control, unsigned const qubit, BaseType theta)
{
  qhipster::TinyMatrix<Type, 2, 2, 32> ry;
  ry(0, 1) = Type(-std::sin(theta / 2.), 0.);
  ry(1, 0) = Type( std::sin(theta / 2.), 0.);
  ry(0, 0) = ry(1, 1) = Type(std::cos(theta / 2.), 0);
  ApplyControlled1QubitGate(control, qubit, ry, GateSpec2Q::CRotationY, theta);
}


/////////////////////////////////////////////////////////////////////////////////////////
/// @brief Controlled rotation around the Z axis by an angle theta.
/// @param control index of the control qubit
/// @param qubit index of the target qubit
/// @param theta rotation angle
///
/// Explicitely, when control qubit is in |1\>, the gate corresponds to:\n
///     exp( -i Z theta/2 )\n
/// This convention is based on the fact that the generators
/// of rotations for spin-1/2 spins are {X/2, Y/2, Z/2}.
template <class Type>
void QubitRegister<Type>::ApplyCRotationZ(unsigned const control, unsigned const qubit, BaseType theta)
{
  qhipster::TinyMatrix<Type, 2, 2, 32> rz;
  rz(0, 0) = Type(std::cos(theta / 2.), -std::sin(theta / 2.));
  rz(1, 1) = Type(std::cos(theta / 2.), std::sin(theta / 2.));
  rz(0, 1) = rz(1, 0) = Type(0., 0.);
  ApplyControlled1QubitGate(control, qubit, rz, GateSpec2Q::CRotationZ, theta);
}


/////////////////////////////////////////////////////////////////////////////////////////
/// @brief Cotrolled X Pauli operator.
/// @param control index of the control qubit
/// @param qubit index of the target qubit
///
/// Explicitely, when control qubit is in |1\>, the gate corresponds to:\n
///     i * exp( -i X pi/2 ) = X 
template <class Type>
void QubitRegister<Type>::ApplyCPauliX(unsigned const control, unsigned const qubit)
{
  TM2x2<Type> px;
  px(0, 0) = Type(0., 0.);
  px(0, 1) = Type(1., 0.);
  px(1, 0) = Type(1., 0.);
  px(1, 1) = Type(0., 0.);
  ApplyControlled1QubitGate(control, qubit, px, GateSpec2Q::CPauliX);
}


/////////////////////////////////////////////////////////////////////////////////////////
/// @brief Cotrolled Y Pauli operator.
/// @param control index of the control qubit
/// @param qubit index of the target qubit
///
/// Explicitely, when control qubit is in |1\>, the gate corresponds to:\n
///     i * exp( -i Y pi/2 ) = Y 
template <class Type>
void QubitRegister<Type>::ApplyCPauliY(unsigned const control, unsigned const qubit)
{
  TM2x2<Type> py;
  py(0, 0) = Type(0., 0.);
  py(0, 1) = Type(0., -1.);
  py(1, 0) = Type(0., 1.);
  py(1, 1) = Type(0., 0.);
  ApplyControlled1QubitGate(control, qubit, py, GateSpec2Q::CPauliY);
}


/////////////////////////////////////////////////////////////////////////////////////////
/// @brief Cotrolled X Pauli operator.
/// @param control index of the control qubit
/// @param qubit index of the target qubit
///
/// Explicitely, when control qubit is in |1\>, the gate corresponds to:\n
///     i * exp( -i Z pi/2 ) = Z 
template <class Type>
void QubitRegister<Type>::ApplyCPauliZ(unsigned const control, unsigned const qubit)
{
  TM2x2<Type> pz;
  pz(0, 0) = Type(1., 0.);
  pz(0, 1) = Type(0., 0.);
  pz(1, 0) = Type(0., 0.);
  pz(1, 1) = Type(-1., 0.);
  ApplyControlled1QubitGate(control, qubit, pz, GateSpec2Q::CPauliZ);
}


/////////////////////////////////////////////////////////////////////////////////////////
/// @brief Cotrolled square root of the Z Pauli operator.
/// @param control index of the control qubit
/// @param qubit index of the target qubit
///
/// Explicitely, when control qubit is in |1\>, the gate corresponds to:\n
///     sqrt(Z) 
template <class Type>
void QubitRegister<Type>::ApplyCPauliSqrtZ(unsigned const control, unsigned const qubit)
{
  TM2x2<Type> pz;
  pz(0, 0) = Type(1., 0.);
  pz(0, 1) = Type(0., 0.);
  pz(1, 0) = Type(0., 0.);
  pz(1, 1) = Type(0., 1.);
  ApplyControlled1QubitGate(control, qubit, pz);
}


/////////////////////////////////////////////////////////////////////////////////////////
/// @brief Cotrolled hadamard gate.
/// @param control index of the control qubit
/// @param qubit index of the target qubit
///
/// Explicitely, when control qubit is in |1\>, the gate corresponds to the 2x2 matrix:\n
///     | 1/sqrt(2)   1/sqrt(2) |\n
///     | 1/sqrt(2)  -1/sqrt(2) |
template <class Type>
void QubitRegister<Type>::ApplyCHadamard(unsigned const control, unsigned const qubit)
{
  TM2x2<Type> h;
  BaseType f = 1. / std::sqrt(2.);
  h(0, 0) = h(0, 1) = h(1, 0) = Type(f, 0.);
  h(1, 1) = Type(-f, 0.);
  ApplyControlled1QubitGate(control, qubit, h, GateSpec2Q::CHadamard);
}

//Controlled Phase Rotation///
//  1 0 0 0
//  0 1 0 0
//  0 0 1 0
//  0 0 0 exp(i Theta)

template <class Type>
void QubitRegister<Type>::ApplyCPhaseRotation(unsigned const control, unsigned const qubit, BaseType theta)
{
  qhipster::TinyMatrix<Type, 2, 2, 32> phase_gate;
  phase_gate(0, 1) = phase_gate(1, 0) = Type(0, 0);
  phase_gate(0, 0) = Type(1,0);
  phase_gate(1, 1) = Type(std::cos(theta), std::sin(theta));
  ApplyControlled1QubitGate(control, qubit, phase_gate, GateSpec2Q::CPhase, theta);
}

/////////////////////////////////////////////////////////////////////////////////////////

template class QubitRegister<ComplexSP>;
template class QubitRegister<ComplexDP>;<|MERGE_RESOLUTION|>--- conflicted
+++ resolved
@@ -1,18 +1,9 @@
-<<<<<<< HEAD
+/// @file qureg_applyctrl1qubitgate.cpp
+/// @brief Define the @c QubitRegister methods for the application of controlled one-qubit gates.
+
 #include "../include/qureg.hpp"
 #include "../include/highperfkernels.hpp"
 #include "../include/spec_kernels.hpp"
-
-/// \addtogroup qureg
-/// @{
-
-=======
->>>>>>> 4f506539
-/// @file qureg_applyctrl1qubitgate.cpp
-/// @brief Define the @c QubitRegister methods for the application of controlled one-qubit gates.
-
-#include "../include/qureg.hpp"
-#include "../include/highperfkernels.hpp"
 
 /////////////////////////////////////////////////////////////////////////////////////////
 // General comment.
@@ -391,13 +382,8 @@
 /// @param qubit index of the target qubit
 /// @param m 2x2 matrix corresponding to the single-qubit gate (implemented if control qubit is in |1\>)
 template <class Type>
-<<<<<<< HEAD
 void QubitRegister<Type>::ApplyControlled1QubitGate(unsigned control, unsigned qubit,
                                                     TM2x2<Type> const&m, GateSpec2Q spec, BaseType angle)
-=======
-void QubitRegister<Type>::ApplyControlled1QubitGate(unsigned control_qubit, unsigned target_qubit,
-                                                    TM2x2<Type> const&m)
->>>>>>> 4f506539
 {
   assert(target_qubit < num_qubits);
   // Update counter of the statistics.
@@ -424,11 +410,7 @@
       }
   }
   L:
-<<<<<<< HEAD
   ApplyControlled1QubitGate_helper(control, qubit, m, 0UL, LocalSize(), spec, angle);
-=======
-  ApplyControlled1QubitGate_helper(control_qubit, target_qubit, m, 0UL, LocalSize());
->>>>>>> 4f506539
 }
 
 
